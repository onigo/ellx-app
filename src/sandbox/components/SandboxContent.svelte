--- conflicted
+++ resolved
@@ -1,30 +1,16 @@
 <script>
   import { onMount, tick } from 'svelte';
-<<<<<<< HEAD
   import * as actions from '../runtime/lifecycle.js';
   import Worksheet from './Worksheet.svelte';
   import NodeNavigator from './NodeNavigator.svelte';
+  import HelpMenu from './HelpMenu.svelte';
+  import ShortcutsHelper from './ShortcutsHelper.svelte';
   import Tailwind from './Tailwind.svelte';
   import { combination } from '../runtime/utils/mod_keys.js';
   import { SET_ACTIVE_CONTENT } from '../runtime/mutations.js';
 
   import store, { Module, devServer, contents, getSheet } from '../runtime/store.js';
   import CalcGraph from '../runtime/engine/calc_graph.js';
-=======
-  import * as actions from '../runtime/lifecycle';
-  import Worksheet from './Worksheet';
-  import NodeNavigator from './NodeNavigator';
-  import HelpMenu from './HelpMenu';
-  import ShortcutsHelper from "./ShortcutsHelper.svelte";
-  import Tailwind from './Tailwind';
-  import { combination } from '../runtime/utils/mod_keys';
-  import { SET_ACTIVE_CONTENT } from '../runtime/mutations';
-
-  import store, { devServer, contents, getSheet } from '../runtime/store';
-  import CalcGraph from '../runtime/engine/calc_graph';
-  import { graphs } from '../runtime/store';
-  import { resolveSiblings, resolveRequire } from '../runtime/hydrated';
->>>>>>> 1c6d437b
   import mountEllxApp from '../runtime/mount_app.js';
 
   const htmlContentId = 'file:///src/index.html';
@@ -49,13 +35,12 @@
     store.commit(SET_ACTIVE_CONTENT, { contentId });
   }
 
-<<<<<<< HEAD
   function escapeId(contentId) {
     return contentId.replace(/[^a-zA-Z0-9-_]+/g, '-');
-=======
+  }
+
   function togglePanel(id) {
     document.getElementById(id).classList.toggle("hidden");
->>>>>>> 1c6d437b
   }
 
   function listen({ data }) {
